# ElevenLabs Conversational AI Swift SDK

![SwiftSDK](https://github.com/user-attachments/assets/b91ef903-ff1f-4dda-9822-a6afad3437fc)

A Swift SDK for integrating ElevenLabs' conversational AI capabilities into your iOS and macOS applications. Built on top of LiveKit WebRTC for real-time audio streaming and communication.

## Quick Start

### Installation

Add to your project using Swift Package Manager:

```swift
dependencies: [
<<<<<<< HEAD
    .package(url: "https://github.com/elevenlabs/elevenlabs-swift-sdk.git", from: "2.0.3")
=======
    .package(url: "https://github.com/elevenlabs/elevenlabs-swift-sdk.git", from: "2.0.6")
>>>>>>> a2f77636
]
```

### Basic Usage

```swift
import ElevenLabs

// 1. Start a conversation with your agent
let conversation = try await ElevenLabs.startConversation(
    agentId: "your-agent-id",
    config: ConversationConfig()
)

// 2. Observe conversation state and messages
conversation.$state
    .sink { state in
        print("Connection state: \(state)")
    }
    .store(in: &cancellables)

conversation.$messages
    .sink { messages in
        for message in messages {
            print("\(message.role): \(message.content)")
        }
    }
    .store(in: &cancellables)

// 3. Send messages and control the conversation
try await conversation.sendMessage("Hello!")
try await conversation.toggleMute()
await conversation.endConversation()
```

### Requirements

- iOS 14.0+ / macOS 11.0+
- Swift 5.9+
- Add `NSMicrophoneUsageDescription` to your Info.plist

## Core Features

### Real-time Conversation Management

The SDK provides a streamlined `Conversation` class that handles all aspects of real-time communication:

```swift
import ElevenLabs
import LiveKit

@MainActor
class ConversationManager: ObservableObject {
    @Published var conversation: Conversation?
    private var cancellables = Set<AnyCancellable>()

    func startConversation(agentId: String) async throws {
        let config = ConversationConfig(
            conversationOverrides: ConversationOverrides(textOnly: false)
        )

        conversation = try await ElevenLabs.startConversation(
            agentId: agentId,
            config: config
        )

        setupObservers()
    }

    private func setupObservers() {
        guard let conversation else { return }

        // Monitor connection state
        conversation.$state
            .sink { state in
                print("State: \(state)")
            }
            .store(in: &cancellables)

        // Monitor messages
        conversation.$messages
            .sink { messages in
                print("Messages: \(messages.count)")
            }
            .store(in: &cancellables)

        // Monitor agent state
        conversation.$agentState
            .sink { agentState in
                print("Agent: \(agentState)")
            }
            .store(in: &cancellables)

        // Handle client tool calls
        conversation.$pendingToolCalls
            .sink { toolCalls in
                for toolCall in toolCalls {
                    Task {
                        await handleToolCall(toolCall)
                    }
                }
            }
            .store(in: &cancellables)
    }
}
```

### Client Tool Support

Handle tool calls from your agent with full parameter support:

```swift
private func handleToolCall(_ toolCall: ClientToolCallEvent) async {
    do {
        let parameters = try toolCall.getParameters()

        let result = await executeClientTool(
            name: toolCall.toolName,
            parameters: parameters
        )

        if toolCall.expectsResponse {
            try await conversation?.sendToolResult(
                for: toolCall.toolCallId,
                result: result
            )
        } else {
            conversation?.markToolCallCompleted(toolCall.toolCallId)
        }
    } catch {
        // Handle tool execution errors
        if toolCall.expectsResponse {
            try? await conversation?.sendToolResult(
                for: toolCall.toolCallId,
                result: ["error": error.localizedDescription],
                isError: true
            )
        }
    }
}

private func executeClientTool(name: String, parameters: [String: Any]) async -> String {
    switch name {
    case "get_weather":
        let location = parameters["location"] as? String ?? "Unknown"
        return "Weather in \(location): 22°C, Sunny"

    case "get_time":
        return "Current time: \(Date().ISO8601Format())"

    case "alert_tool":
        return "User clicked something"

    default:
        return "Unknown tool: \(name)"
    }
}
```

### Authentication Methods

#### Public Agents

```swift
let conversation = try await ElevenLabs.startConversation(
    agentId: "your-public-agent-id",
    config: ConversationConfig()
)
```

#### Private Agents with Conversation Token

```swift
// Option 1: Direct method (recommended)
// Get a conversatoin token from your backend (never store API keys in your app)
let token = try await fetchConversationToken()

let conversation = try await ElevenLabs.startConversation(
    conversationToken: token,
    config: ConversationConfig()
)

// Option 2: Using auth configuration
let conversation = try await ElevenLabs.startConversation(
    auth: .conversationToken(token),
    config: ConversationConfig()
)
```

#### Complete Private Agent Example

Here's a complete example showing how to fetch tokens and connect to private agents:

```swift
import Foundation

// Token service for fetching conversation tokens
actor TokenService {
    private let apiKey: String
    private let baseURL = "https://api.us.elevenlabs.io/v1/convai/conversation/token"

    init(apiKey: String) {
        self.apiKey = apiKey
    }

    func fetchConversationToken(for agentId: String) async throws -> String {
        guard let url = URL(string: "\(baseURL)?agent_id=\(agentId)") else {
            throw TokenServiceError.invalidURL
        }

        var request = URLRequest(url: url)
        request.httpMethod = "GET"
        request.setValue(apiKey, forHTTPHeaderField: "xi-api-key")
        request.setValue("application/json", forHTTPHeaderField: "Accept")

        let (data, response) = try await URLSession.shared.data(for: request)

        guard let httpResponse = response as? HTTPURLResponse,
              httpResponse.statusCode == 200 else {
            throw TokenServiceError.apiError
        }

        let tokenResponse = try JSONDecoder().decode(TokenResponse.self, from: data)
        return tokenResponse.token
    }
}

struct TokenResponse: Codable {
    let token: String
}

enum TokenServiceError: Error {
    case invalidURL
    case apiError
}

// Usage in your app
class ConversationManager {
    private let tokenService = TokenService(apiKey: "your-api-key")
    private let agentId = "your-private-agent-id"

    func startPrivateAgentConversation() async throws -> Conversation {
        // Fetch token from ElevenLabs API
        let token = try await tokenService.fetchConversationToken(for: agentId)

        // Start conversation with private agent
        return try await ElevenLabs.startConversation(
            conversationToken: token,
            config: ConversationConfig()
        )
    }
}
```

### Voice and Text Modes

```swift
// Voice conversation (default)
let voiceConfig = ConversationConfig(
    conversationOverrides: ConversationOverrides(textOnly: false)
)

// Text-only conversation
let textConfig = ConversationConfig(
    conversationOverrides: ConversationOverrides(textOnly: true)
)

let conversation = try await ElevenLabs.startConversation(
    agentId: agentId,
    config: textConfig
)
```

### Audio Controls

```swift
// Microphone control
try await conversation.toggleMute()
try await conversation.setMuted(true)

// Check microphone state
let isMuted = conversation.isMuted

// Access audio tracks for advanced use cases
let inputTrack = conversation.inputTrack
let agentAudioTrack = conversation.agentAudioTrack
```

## Architecture

The SDK is built with modern Swift patterns and reactive programming:

```
ElevenLabs (Main Module)
├── Conversation (Core conversation management)
├── ConnectionManager (LiveKit WebRTC integration)
├── DataChannelReceiver (Real-time message handling)
├── EventParser/EventSerializer (Protocol implementation)
├── TokenService (Authentication and connection details)
└── Dependencies (Dependency injection container)
```

### Key Components

- **Conversation**: Main class providing `@Published` properties for reactive UI updates
- **ConnectionManager**: Manages LiveKit room connections and audio streaming
- **DataChannelReceiver**: Handles incoming protocol events from ElevenLabs agents
- **EventParser/EventSerializer**: Handles protocol event parsing and serialization
- **ClientToolCallEvent**: Represents tool calls from agents with parameter extraction

## Advanced Usage

### Message Handling

The SDK provides automatic message management with reactive updates:

```swift
conversation.$messages
    .sink { messages in
        // Update your UI with the latest messages
        self.chatMessages = messages.map { message in
            ChatMessage(
                id: message.id,
                content: message.content,
                isFromAgent: message.role == .agent
            )
        }
    }
    .store(in: &cancellables)
```

### Agent State Monitoring

```swift
conversation.$agentState
    .sink { state in
        switch state {
        case .listening:
            // Agent is listening, show listening indicator
            break
        case .speaking:
            // Agent is speaking, show speaking indicator
            break
        }
    }
    .store(in: &cancellables)
```

### Connection State Management

```swift
conversation.$state
    .sink { state in
        switch state {
        case .idle:
            // Not connected
            break
        case .connecting:
            // Show connecting indicator
            break
        case .active(let callInfo):
            // Connected to agent: \(callInfo.agentId)
            break
        case .ended(let reason):
            // Handle disconnection: \(reason)
            break
        case .error(let error):
            // Handle error: \(error)
            break
        }
    }
    .store(in: &cancellables)
```

### SwiftUI Integration

```swift
import SwiftUI
import ElevenLabs
import LiveKit
import Combine

struct ConversationView: View {
    @StateObject private var viewModel = ConversationViewModel()

    var body: some View {
        VStack {
            // Chat messages
            ScrollView {
                LazyVStack {
                    ForEach(viewModel.messages) { message in
                        MessageView(message: message)
                    }
                }
            }

            // Controls
            HStack {
                Button(viewModel.isConnected ? "End" : "Start") {
                    Task {
                        if viewModel.isConnected {
                            await viewModel.endConversation()
                        } else {
                            await viewModel.startConversation()
                        }
                    }
                }

                Button(viewModel.isMuted ? "Unmute" : "Mute") {
                    Task {
                        await viewModel.toggleMute()
                    }
                }
                .disabled(!viewModel.isConnected)
            }
        }
        .task {
            await viewModel.setup()
        }
    }
}

@MainActor
class ConversationViewModel: ObservableObject {
    @Published var messages: [Message] = []
    @Published var isConnected = false
    @Published var isMuted = false

    private var conversation: Conversation?
    private var cancellables = Set<AnyCancellable>()

    func setup() async {
        // Initialize your conversation manager
    }

    func startConversation() async {
        do {
            conversation = try await ElevenLabs.startConversation(
                agentId: "your-agent-id",
                config: ConversationConfig()
            )
            setupObservers()
        } catch {
            print("Failed to start conversation: \(error)")
        }
    }

    private func setupObservers() {
        guard let conversation else { return }

        conversation.$messages
            .assign(to: &$messages)

        conversation.$state
            .map { $0.isActive }
            .assign(to: &$isConnected)

        conversation.$isMuted
            .assign(to: &$isMuted)
    }
}
```<|MERGE_RESOLUTION|>--- conflicted
+++ resolved
@@ -12,11 +12,7 @@
 
 ```swift
 dependencies: [
-<<<<<<< HEAD
-    .package(url: "https://github.com/elevenlabs/elevenlabs-swift-sdk.git", from: "2.0.3")
-=======
     .package(url: "https://github.com/elevenlabs/elevenlabs-swift-sdk.git", from: "2.0.6")
->>>>>>> a2f77636
 ]
 ```
 
